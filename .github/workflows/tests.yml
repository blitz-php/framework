--- conflicted
+++ resolved
@@ -5,9 +5,8 @@
     pull_request: ~
 
 jobs:
-<<<<<<< HEAD
   phpcs:
-    name: PHPCS
+    name: PHP-CS-Fixer
     runs-on: ubuntu-latest
 
     steps:
@@ -18,11 +17,11 @@
           php-version: 7.4
           extensions: curl
           coverage: none
-          tools: composer:v2, cs2pr
+          tools: composer:v2
 
       - run: composer update --no-progress
 
-      - run: vendor/bin/phpcs -q --report=checkstyle | cs2pr
+      - run: vendor/bin/php-cs-fixer fix --verbose --ansi --dry-run --using-cache=no --diff
 
   kahlan:
     name: Kahlan on ${{ matrix.php }} ${{ matrix.composer-flags }}
@@ -35,46 +34,6 @@
         coverage: xdebug
         composer-flags: ['']
         
-=======
-    phpcs:
-        name: PHP-CS-Fixer
-        runs-on: ubuntu-latest
-
-        steps:
-            - uses: actions/checkout@v2
-			
-			- uses: shivammathur/setup-php@v2
-              with:
-                  php-version: 7.4
-                  extensions: curl
-                  coverage: none
-                  tools: composer:v2
-
-            - run: composer update --no-progress
-
-            - run: vendor/bin/php-cs-fixer fix --verbose --ansi --dry-run --using-cache=no --diff
-
-    phpunit:
-        name: PHPUnit on ${{ matrix.php }} ${{ matrix.composer-flags }}
-        runs-on: ubuntu-latest
-        continue-on-error: ${{ !matrix.stable }}
-        strategy:
-            matrix:
-                php: ['7.4', '8.0']
-                stable: [true]
-                coverage: [true]
-                composer-flags: ['']
-                include:
-                    - php: '7.4'
-                      stable: true
-                      coverage: false
-                      composer-flags: '--prefer-lowest'
-                    - php: '8.1'
-                      stable: false
-                      coverage: false
-                      composer-flags: '--ignore-platform-reqs'
-
->>>>>>> 180a2404
         steps:
           - uses: actions/checkout@v2
             with:
@@ -93,16 +52,8 @@
 
           - run: "vendor/bin/kahlan --clover=clover.xml"
 
-<<<<<<< HEAD
           - run: php vendor/bin/ocular code-coverage:upload --format=php-clover clover.xml
             if: ${{ matrix.coverage }}
-=======
-            - run: vendor/bin/phpunit --coverage-clover=build/log/clover.xml
-              if: ${{ matrix.coverage }}
-
-            - run: php vendor/bin/ocular code-coverage:upload --format=php-clover build/log/clover.xml
-              if: ${{ matrix.coverage }}
->>>>>>> 180a2404
               continue-on-error: true
 
   phpstan:
