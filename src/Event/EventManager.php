--- conflicted
+++ resolved
@@ -171,7 +171,6 @@
 
                 $result = $callback($event);
 
-<<<<<<< HEAD
                 if (BLITZ_DEBUG || on_dev()) {
 					static::$performanceLog[] = [
 						'start' => $start,
@@ -179,15 +178,6 @@
 						'event' => strtolower($eventName),
 					];
 				}
-=======
-                if (BLITZ_DEBUG) {
-                    static::$performanceLog[] = [
-                        'start' => $start,
-                        'end'   => microtime(true),
-                        'event' => strtolower($eventName),
-                    ];
-                }
->>>>>>> 17cd4402
             }
         }
 
